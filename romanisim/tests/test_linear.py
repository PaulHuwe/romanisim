"""Unit tests for linear module.

Routines tested:
- repair_coefficients
- evaluate_nl_polynomial
- apply
"""
import os
import pytest
import numpy as np
from astropy import units as u
from astropy import stats
import crds

import roman_datamodels
from romanisim import nonlinearity, parameters
from romanisim import log


tijlist = [
    [[1], [2, 3], [4, 5], [6, 7]],
    [[100], [101, 102, 103], [110]],
    [[1], [2], [3, 4, 5, 100]],
]

ma_table_list = [
    [[1, 10], [11, 1], [12, 10], [30, 1], [40, 5], [50, 100]],
    [[1, 1]],
    [[1, 1], [10, 1]],
]


def test_linear_apply():
    counts = np.random.poisson(100, size=(100, 100))
    coeffs = np.asfarray([1.0, 0.7, 3.0e-6, 5.0e-12])
    lin_coeffs = np.tile(coeffs[:, np.newaxis, np.newaxis], (1, 100, 100))
    lin_coeffs[:, 0:50, :] *= 2.0
    gain = 4.0 * u.electron / u.DN
    counts[0, 0] = counts[0, 99] = counts[99, 0] = counts[99, 99] = 11.0

    linearity = nonlinearity.NL(lin_coeffs, gain)

    res2 = linearity.apply(counts, electrons=True)

    assert res2[0,0] == res2[0,99]
    assert res2[99, 0] == res2[99, 99]
    assert res2[0, 0] == 2 * res2[99, 99]


def test_repair_coeffs():
    counts = np.random.poisson(100, size=(100, 100))

    coeffs = np.asfarray([1.0, 0.7, 3.0e-6, 5.0e-12])
    lin_coeffs = np.tile(coeffs[:, np.newaxis, np.newaxis], (1, 100, 100))
    lin_coeffs[:, 0:50, :] *= 2.0

    # Assign invalid coefficients to be repaired (no correction applied to pixels).
    lin_coeffs[:, 1, 1] *= 0
    lin_coeffs[2, 22, 22] = np.nan

    gain = 4.0 * u.electron / u.DN

    linearity = nonlinearity.NL(lin_coeffs, gain)

    assert linearity.dq[1, 1] == parameters.dqbits['nonlinear']
    assert linearity.dq[22, 22] == parameters.dqbits['nonlinear']
    # All other entries should be zero
    assert np.count_nonzero(linearity.dq) == 2

    res = linearity.apply(counts)

    assert res[1, 1] == counts[1, 1]
    assert res[22, 22] == counts[22, 22]
    # All other entries should be the same
    assert np.sum(res != counts) == np.prod(counts.shape) - 2

def test_electrons():
    counts = np.random.poisson(100, size=(100, 100))
    coeffs = np.asfarray([1.0, 0.7, 3.0e-6, 5.0e-12])
    lin_coeffs = np.tile(coeffs[:, np.newaxis, np.newaxis], (1, 100, 100))
    lin_coeffs[:, 0:50, :] *= 2.0
    gain = 4.0 * u.electron / u.DN

    linearity = nonlinearity.NL(lin_coeffs, gain)

    res = linearity.apply(counts)

    res_elec = linearity.apply(gain * counts, electrons=True)

    assert np.all(res_elec[:] == gain * res[:])
    assert res_elec.unit == u.electron / u.DN
    assert not hasattr(res, "unit")

def test_reverse():
    counts = np.random.poisson(100, size=(100, 100))
    coeffs = np.asfarray([1.0, 0.7, 3.0e-6, 5.0e-12])
    lin_coeffs = np.tile(coeffs[:, np.newaxis, np.newaxis], (1, 100, 100))

    lin_coeffs[:, 0:50, :] *= 2.0
    rev_lin_coeffs = lin_coeffs[::-1, ...]
    gain = 4.0 * u.electron / u.DN

    linearity = nonlinearity.NL(lin_coeffs, gain)
    rev_linearity = nonlinearity.NL(rev_lin_coeffs, gain)

    res = linearity.apply(counts)
    res_rev = rev_linearity.apply(counts, reversed=True)

    assert np.all(res_rev[:] == res[:])

@pytest.mark.skipif(
    os.environ.get("CI") == "true",
    reason=(
        "Roman CRDS servers are not currently available outside the internal network"
    ),
)
def test_inverse_then_linearity():
    # Test that applying inverse linearity and then linearity returns the results to
    # the original value

    reffiles = crds.getreferences(
        {'roman.meta.instrument.name': 'WFI',
         'roman.meta.instrument.detector':'WFI01',
         'roman.meta.exposure.start_time': '2026-01-01T00:00:00'},
        reftypes=['inverselinearity', 'linearity'],
        observatory='roman')

    inverse_linearity_model = roman_datamodels.datamodels.InverselinearityRefModel(
        reffiles['inverselinearity'])
    linearity_model = roman_datamodels.datamodels.LinearityRefModel(
        reffiles['linearity'])


    inverse_linearity = nonlinearity.NL(
        inverse_linearity_model.coeffs[:,4:-4,4:-4], gain=1.0)
    linearity = nonlinearity.NL(
        linearity_model.coeffs[:,4:-4,4:-4], gain=1.0)

<<<<<<< HEAD
    ildq = inverse_linearity.dq
    ldq = linearity.dq
=======
    # identify problematic linearity fits
    m = ((linearity_model.dq[4:-4, 4:-4] != 0)
         | (inverse_linearity_model.dq[4:-4, 4:-4] != 0))
    m |= np.all(linearity_model.coeffs[:, 4:-4, 4:-4] == 0, axis=0)
>>>>>>> 2c1de0da

    counts = np.random.poisson(16000, size=(4088, 4088))
    level_0_inv = inverse_linearity.apply(counts)
    level_0_lin = linearity.apply(level_0_inv)

<<<<<<< HEAD
    dq_mask = np.logical_or(ildq, ldq)

    counts[dq_mask] = 1
    level_0_lin[dq_mask] = 1

    mask = np.logical_and(np.isfinite(counts), np.isfinite(level_0_lin))

    # Divide initial counts before and after inverse & NL application
    div = counts[mask] / level_0_lin[mask]
=======
    badfrac = np.sum(m) / np.prod(m.shape)
    if badfrac > 0.1:
        log.info(f'{badfrac:5.1%} pixels have problematic linearity coeffs.')

    rms = stats.mad_std(counts[~m] / level_0_lin[~m] - 1)
>>>>>>> 2c1de0da

    assert rms < 1e-5<|MERGE_RESOLUTION|>--- conflicted
+++ resolved
@@ -136,36 +136,19 @@
     linearity = nonlinearity.NL(
         linearity_model.coeffs[:,4:-4,4:-4], gain=1.0)
 
-<<<<<<< HEAD
-    ildq = inverse_linearity.dq
-    ldq = linearity.dq
-=======
     # identify problematic linearity fits
     m = ((linearity_model.dq[4:-4, 4:-4] != 0)
          | (inverse_linearity_model.dq[4:-4, 4:-4] != 0))
     m |= np.all(linearity_model.coeffs[:, 4:-4, 4:-4] == 0, axis=0)
->>>>>>> 2c1de0da
 
     counts = np.random.poisson(16000, size=(4088, 4088))
     level_0_inv = inverse_linearity.apply(counts)
     level_0_lin = linearity.apply(level_0_inv)
 
-<<<<<<< HEAD
-    dq_mask = np.logical_or(ildq, ldq)
-
-    counts[dq_mask] = 1
-    level_0_lin[dq_mask] = 1
-
-    mask = np.logical_and(np.isfinite(counts), np.isfinite(level_0_lin))
-
-    # Divide initial counts before and after inverse & NL application
-    div = counts[mask] / level_0_lin[mask]
-=======
     badfrac = np.sum(m) / np.prod(m.shape)
     if badfrac > 0.1:
         log.info(f'{badfrac:5.1%} pixels have problematic linearity coeffs.')
 
     rms = stats.mad_std(counts[~m] / level_0_lin[~m] - 1)
->>>>>>> 2c1de0da
 
     assert rms < 1e-5