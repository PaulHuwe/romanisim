--- conflicted
+++ resolved
@@ -23,20 +23,10 @@
 import roman_datamodels.maker_utils as maker_utils
 import roman_datamodels.datamodels as rdm
 from roman_datamodels.stnode import WfiMosaic
-<<<<<<< HEAD
-from astropy import units as u
-=======
->>>>>>> 8f6f527b
-
-
-<<<<<<< HEAD
-
-def add_objects_to_l3(l3_mos, source_cat, exptimes, xpos=None, ypos=None, coords=None, unit_factor=1.0,
-                      filter_name = None, coords_unit='rad', wcs=None, psf=None, rng=None, seed=None):
-=======
+
+
 def add_objects_to_l3(l3_mos, source_cat, exptimes, xpos=None, ypos=None, coords=None, cps_conv=1.0, unit_factor=1.0,
                       filter_name=None, coords_unit='rad', wcs=None, psf=None, rng=None, seed=None):
->>>>>>> 8f6f527b
     """Add objects to a Level 3 mosaic
 
     Parameters
