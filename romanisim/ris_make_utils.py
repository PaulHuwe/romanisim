"""Miscellaneous utility routines for the simulation file maker scripts.
"""

from copy import deepcopy
import os
import re
<<<<<<< HEAD
import defusedxml.ElementTree
=======
import numpy as np
>>>>>>> 3f83fe9c
import asdf
from astropy import table
from astropy import time
from astropy import coordinates
import galsim
from galsim import roman
import roman_datamodels
from roman_datamodels import stnode
from romanisim import catalog, image, wcs
from romanisim import parameters, log

NMAP = {'apt':'{http://www.stsci.edu/Roman/APT}'}

def merge_nested_dicts(dict1, dict2):
    """
    Merge two nested dictionaries.

    Parameters
    ----------
    dict1 : dict
        The first dictionary to be merged. This dict receives the merged dictionary.

    dict2 : dict
        Second dictionary to be merged.

    Returns
    -------
    None
        dict 1 is updated with the merge output.

    """
    for key, value in dict2.items():
        if key in dict1 and isinstance(dict1[key], dict) and isinstance(value, dict):
            merge_nested_dicts(dict1[key], value)
        else:
            dict1[key] = value


def set_metadata(meta=None, date=None, bandpass='F087', sca=7,
                 ma_table_number=1, truncate=None):
    """
    Set / Update metadata parameters

    Parameters
    ----------
    meta : dict
        Dictionary containing all the metadata for a roman image.
    date : str
        UTC format string containing the date and time
    bandpass : str
        String containing the optical element to simulate
    sca : int
        Integer identifier of the detector to simulate (starting at 1)
    ma_table_number : int
        Integer specifying which MA Table entry to use

    Returns
    -------
    meta : dict
        Dictionary created / updated for the above parameters.
    """

    # Set up default metadata if undefined
    if meta is None:
        meta = deepcopy(parameters.default_parameters_dictionary)

    # Set start time, if applicable
    if date is not None:
        meta['exposure']['start_time'] = time.Time(date, format='isot')

    # Detector
    meta['instrument']['detector'] = f'WFI{sca:02d}'

    # Observational metadata
    meta['instrument']['optical_element'] = bandpass
    meta['exposure']['ma_table_number'] = ma_table_number
    meta['exposure']['read_pattern'] = parameters.read_pattern[ma_table_number]
    if truncate is not None:
        meta['exposure']['read_pattern'] = meta['exposure']['read_pattern'][:truncate]
        meta['exposure']['truncated'] = True
    else:
        meta['exposure']['truncated'] = False

    return meta


def create_catalog(metadata=None, catalog_name=None, bandpasses=['F087'],
                   rng=None, nobj=1000, usecrds=True,
                   coord=(roman.n_pix / 2, roman.n_pix / 2), radius=0.01):
    """
    Create catalog object.

    Parameters
    ----------
    metadata : dict
        Dictionary containing all the metadata for a roman image.
    catalog_name : str
        Catalog file name (to make a catalog object from a file)
    bandpasses : list
        List of optical elements to simulate
    rng : galsim.random.UniformDeviate
        Uniform distribution based off of a random seed
    nobj : int
        Number of objects to simulate
    usecrds : bool
        Switch to look to use reference files matched in CRDS
    coord : tuple, or SkyCoord
        location at which to generate catalog
        If around a particular location on the sky, a SkyCoord,
        otherwise a tuple (x, y) with the desired pixel coordinates.
    x : float or quantity
        X [float] or RA [quantity] position at the center to simulate
    y : float or quantity
        Y [float] or DEC [quantity] position at the center to simulate
    radius : float
        Radius to simulate object in (only used for RA/DEC quantities)

    Returns
    -------
    cat : astropy.table.table.Table
        Table containing object data for simulation.

    """
    if catalog_name is None and metadata is None:
        raise ValueError('Must set either catalog_name or metadata')

    # Create catalog
    if catalog_name is None:
        # Create a catalog from scratch
        # Create wcs object
        distortion_file = parameters.reference_data["distortion"]
        if distortion_file is not None:
            dist_model = roman_datamodels.datamodels.DistortionRefModel(distortion_file)
            distortion = dist_model.coordinate_distortion_transform
        else:
            distortion = None
        twcs = wcs.get_wcs(metadata, usecrds=usecrds, distortion=distortion)

        if not isinstance(coord, coordinates.SkyCoord):
            coord = twcs.toWorld(galsim.PositionD(*coord))

        cat = catalog.make_dummy_table_catalog(
            coord, bandpasses=bandpasses, nobj=nobj, rng=rng)
    else:
        cat = table.Table.read(catalog_name, comment="#", delimiter=" ")
        bandpass = [f for f in cat.dtype.names if f[0] == 'F']
        bad = np.zeros(len(cat), dtype='bool')
        for b in bandpass:
            bad |= ~np.isfinite(cat[b])
            if hasattr(cat[b], 'mask'):
                bad |= cat[b].mask
        cat = cat[~bad]
        nbad = np.sum(bad)
        if nbad > 0:
            log.info(f'Removing {nbad} catalog entries with non-finite or '
                     'masked fluxes.')

    return cat


def parse_filename(filename):
    """
    Try program / pass / visit / ... information out of the filename.

    Parameters
    ----------
    filename : str
        filename to parse

    Returns
    -------
    dictionary of metadata, or None if filename is non-standard
    """

    # format is:
    # r + PPPPPCCAAASSSOOOVVV_ggsaa_eeee_DET_suffix.asdf
    # PPPPP = program
    # CC = execution plan number
    # AAA = pass number
    # SSS = segment number
    # OOO = observation number
    # VVV = visit number
    # gg = group identifier
    # s = sequence identifier
    # aa = activity identifier
    # eeee = exposure number
    # rPPPPPCCAAASSSOOOVVV_ggsaa_eeee
    # 0123456789012345678901234567890
    if len(filename) < 31:
        return None

    regex = (r'r(\d{5})(\d{2})(\d{3})(\d{3})(\d{3})(\d{3})'
              '_(\d{2})(\d{1})([a-zA-Z0-9]{2})_(\d{4})')
    pattern = re.compile(regex)
    filename = filename[:31]
    match = pattern.match(filename)
    if match is None:
        return None
    out = dict(obs_id=filename.replace('_', '')[1:],
               visit_id=filename[1:20],
               program=match.group(1),  # this one is a string
               execution_plan=int(match.group(2)),
               # pass = int(match.group(3))
               segment=int(match.group(4)),
               observation=int(match.group(5)),
               visit=int(match.group(6)),
               visit_file_group=int(match.group(7)),
               visit_file_sequence=int(match.group(8)),
               visit_file_activity=match.group(9),  # this one is a string
               exposure=int(match.group(10)))
    out['pass'] = int(match.group(3))
    # not done above because pass is a reserved python keyword
    return out


def simulate_image_file(args, metadata, cat, rng=None, persist=None):
    """
    Simulate an image and write it to a file.

    Parameters
    ----------
    args : argparse.Namespace
        Argument object containing variables specified for image simulation.
    metadata : dict
        Dictionary containing all the metadata for a roman image.
    cat : astropy.table.table.Table
        Table containing object data for simulation.
    rng : galsim.random.UniformDeviate
        Uniform distribution based off of a random seed
    persist : romanisim.persistence.Persistence
        Persistence object
    """

    # Simulate image
    im, extras = image.simulate(
        metadata, cat, usecrds=args.usecrds,
        webbpsf=args.webbpsf, level=args.level, persistence=persist,
        rng=rng)

    # Create metadata for simulation parameter
    romanisimdict = deepcopy(vars(args))
    if 'filename' in romanisimdict:
        romanisimdict['filename'] = str(romanisimdict['filename'])
    romanisimdict.update(**extras)

    basename = os.path.basename(args.filename)
    obsdata = parse_filename(basename)
    if obsdata is not None:
        im['meta']['observation'].update(**obsdata)
    im['meta']['filename'] = stnode.Filename(basename)

    pretend_spectral = getattr(args, 'pretend_spectral', None)
    if pretend_spectral is not None:
        im['meta']['exposure']['type'] = (
            'WFI_' + args.pretend_spectral.upper())
        im['meta']['instrument']['optical_element'] = (
            args.pretend_spectral.upper())

    drop_extra_dq = getattr(args, 'drop_extra_dq', False)
    if drop_extra_dq and ('dq' in romanisimdict):
        romanisimdict.pop('dq')

    # Write file
    af = asdf.AsdfFile()
    af.tree = {'roman': im, 'romanisim': romanisimdict}

    af.write_to(open(args.filename, 'wb'))


def parse_apt_file(filename, csv_exposures):
    """
    Pry program / pass / visit / ... information out of the apt file.

    Parameters
    ----------
    filename : str
        filename of apt to parse

    Returns
    -------
    dictionary of metadata
    """

    # format is:
    # r + PPPPPCCAAASSSOOOVVV_ggsaa_eeee_DET_suffix.asdf
    # PPPPP = program
    # CC = execution plan number
    # AAA = pass number
    # SSS = segment number
    # OOO = observation number
    # VVV = visit number
    # gg = group identifier
    # s = sequence identifier
    # aa = activity identifier
    # eeee = exposure number
    # rPPPPPCCAAASSSOOOVVV_ggsaa_eeee
    # 0123456789012345678901234567890
    # if len(filename) < 31:
    #     return None

    # regex = (r'r(\d{5})(\d{2})(\d{3})(\d{3})(\d{3})(\d{3})'
    #           '_(\d{2})(\d{1})([a-zA-Z0-9]{2})_(\d{4})')
    # pattern = re.compile(regex)
    # filename = filename[:31]
    # match = pattern.match(filename)
    # if match is None:
    #     return None


    # tree = defusedxml.ElementTree.parse(filename)
    # targs = tree.find(XMLNS + 'Targets')
    # target_elements = targs.findall(XMLNS + 'FixedTarget')
    # target_dict = dict()
    # for target in target_elements:
    #     t_name = target.find(XMLNS + 'TargetName').text
    #     t_coords = target.find(XMLNS + 'EquatorialCoordinates').get('Value')
    #     t_coords = coordinates.SkyCoord(t_coords, unit=(u.hourangle, u.deg))
    #     t_number = int(target.find(XMLNS + 'Number').text)
    #     target_dict[t_number] = Target(t_name, t_number, t_coords)
    # # I don't see any exposure time information.
    # # I do see 'mosaic' information, but I am going to ignore it.
    # # I don't see any exposure date information.
    # # I think I'm supposed to record the target number, then go through
    # # the pass plans, then get the observations in each pass plan.
    # passplansection = tree.find(XMLNS + 'PassPlans')
    # passplans = passplansection.findall(XMLNS + 'PassPlan')
    # observations = sum([p.findall(XMLNS + 'Observation') for p in passplans],


    apt_tree = defusedxml.ElementTree.parse(filename)
    # apt_root = apt_tree.getroot()
    # program = apt_tree.find('.//' + XMLNS + 'ProgramID').text if apt_tree.find('.//' + XMLNS + 'ProgramID').text else 1
    # program = apt_tree.find('.//apt/ProgramID', namespaces=NMAP).text if apt_tree.find('.//apt/ProgramID', namespaces=NMAP).text else 1
    program = apt_tree.find('.//{*}ProgramID', namespaces=NMAP).text if apt_tree.find('.//{*}ProgramID', namespaces=NMAP).text else 1


    # execution_plan = apt_tree.find('.//' + XMLNS + 'ExecutionPlans').get('Value') if apt_tree.find('.//' + XMLNS + 'ExecutionPlans') else 1
    execution_plan = 1
    # This should be nested under execution plan?
    # pass_plan_tree = apt_root.find('.//' + XMLNS + 'PassPlans')
    # pass_plan_tree = apt_tree.find('.//apt:PassPlans', namespaces=NMAP)
    pass_plan_tree = apt_tree.find('.//{*}PassPlans', namespaces=NMAP)
    # pass_plans = pass_plan_tree.findall('.//' + XMLNS + 'PassPlan') if pass_plan_tree.findall('.//' + XMLNS + 'PassPlan') else [-1]
    # pass_plans = pass_plan_tree.findall('.//apt:PassPlan', namespaces=NMAP) if pass_plan_tree.findall('.//apt:PassPlan', namespaces=NMAP) else [-1]
    pass_plans = pass_plan_tree.findall('.//{*}PassPlan', namespaces=NMAP) if pass_plan_tree.findall('.//{*}PassPlan', namespaces=NMAP) else [-1]


    # pass_numbers = apt_tree.findall('.//' + XMLNS + 'PassPlan').get('Number') if apt_tree.findall('.//' + XMLNS + 'PassPlan') else -1
    passes = []
    pass_numbers = []
    segments = []
    total_apt_exposures = 0
    for exp in apt_tree.findall('.//{*}NumberOfExposures', namespaces=NMAP):
        total_apt_exposures += int(exp.text)

    print(f"total_apt_exposures = {total_apt_exposures}")
    if csv_exposures > total_apt_exposures:
        avg_visits = int(csv_exposures / total_apt_exposures)
    else:
        avg_visits = 1

    name_prefix_lst = []

    segment = 1
    group = 1
    sequence = 1
    activity = 1

    for pn in pass_plans:
        # pass_info_dict = {}
        # pass_info_dict["pass_number"] = pn.get('Number')
        # pass_info_dict["segment"] = 0
        pass_numbers.append(pn.get('Number'))
        segments.append(1)

        pass_number = pn.get('Number')

        obs_num = 0      

        for on in pn.findall('.//{*}Observation', namespaces=NMAP):
            obs_num += 1
            print(f"obs_num = {obs_num}")
            exp_num = int(on.find('.//{*}NumberOfExposures', namespaces=NMAP).text)

            for vn in range(avg_visits):
                for en in range(exp_num):
                    # Can make the Programmatic observation identifier list now
                    prefix = "r" + str(program).zfill(5) + str(execution_plan).zfill(2) + str(pass_number).zfill(3) +\
                             str(segment).zfill(3) + str(obs_num).zfill(3) + str(vn+1).zfill(3) + "_" +\
                             str(group).zfill(2) + str(sequence).zfill(1) + str(activity).zfill(2) + "_" + str(en+1).zfill(4)
                    name_prefix_lst.append(prefix)


    # out = dict(obs_id=filename.replace('_', '')[1:],
    #            visit_id=filename[1:20],
    #            program=match.group(1),  # this one is a string
    #            execution_plan=int(match.group(2)),
    #            # pass = int(match.group(3))
    #            segment=int(match.group(4)),
    #            observation=int(match.group(5)),
    #            visit=int(match.group(6)),
    #            visit_file_group=int(match.group(7)),
    #            visit_file_sequence=int(match.group(8)),
    #            visit_file_activity=match.group(9),  # this one is a string
    #            exposure=int(match.group(10)))
    # out['pass'] = int(match.group(3))
    # not done above because pass is a reserved python keyword
    out = dict(# obs_id=obs_id,
               # visit_id=visit_id,
               program=program,  # this one is a string
               execution_plan=execution_plan,
               pass_numbers = pass_numbers,
               segment=segments,
               # observation=observation,
               # visit=visit,
               # visit_file_group=visit_file_group,
               # visit_file_sequence=visit_file_sequence,
               # visit_file_activity=visit_file_activity,  # this one is a string
               # exposure=exposure
               )
    
    return name_prefix_lst<|MERGE_RESOLUTION|>--- conflicted
+++ resolved
@@ -4,11 +4,8 @@
 from copy import deepcopy
 import os
 import re
-<<<<<<< HEAD
 import defusedxml.ElementTree
-=======
 import numpy as np
->>>>>>> 3f83fe9c
 import asdf
 from astropy import table
 from astropy import time
